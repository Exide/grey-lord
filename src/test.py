--- conflicted
+++ resolved
@@ -45,18 +45,8 @@
                 logging.debug(f'State shape: {state.shape}')
                 logging.debug(f'Info: {info}')
 
-<<<<<<< HEAD
-        except KeyboardInterrupt or EOFError:
-            raise KeyboardInterrupt
-=======
-            except KeyboardInterrupt:
-                logging.debug('Caught a KeyboardInterrupt')
-                break
-
-            except EOFError:
-                logging.debug('Caught an EOFError')
-                break
->>>>>>> cb5902b7
+            except KeyboardInterrupt or EOFError:
+                raise KeyboardInterrupt
 
             except Exception as e:
                 logging.exception(f'Error encountered during this step.', exc_info=e)
