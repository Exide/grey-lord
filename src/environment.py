import ansi
import collections
import gymnasium
import logging
import majormud
import numpy
import queue
import re
import socket
import telnet
import threading
import time
import utils

logger = logging.getLogger(__name__)

SOCKET_READ_TIMEOUT_SECONDS = 0.1 # 100ms
SOCKET_CLOSE_TIMEOUT_SECONDS = 1.0 # 1s
SOCKET_BUFFER_SIZE = 1024
STREAM_ENCODING = 'ascii'


class BBSEnvironment(gymnasium.Env):

    # 'ansi': Returns a string representing the environment's state, typically used for text-based environments.
    metadata = {'render_modes': ['ansi']}

    def __init__(self, host, port, username, password, action_map, tokenizer, max_observations=4, observation_window=512):
        super().__init__()

        self.socket = None
        self.socket_lock = threading.Lock()
        self.reader_thread = None
        self.reader_thread_stop_event = threading.Event()
        self.login_complete_event = threading.Event()

        self.host = host
        self.port = port
        self.username = username
        self.password = password

        self.last_message_sent = None

        self.render_buffer = queue.Queue()
        self.agent_buffer = queue.Queue()

        self.action_map = action_map
        self.action_space = gymnasium.spaces.Discrete(len(action_map))

        self.tokenizer = tokenizer
        self.max_observations = max_observations
        self.observation_window = observation_window
        self.observations = collections.deque(maxlen=max_observations)
        self.observation_space = gymnasium.spaces.Box(
            low=0,
            high=self.tokenizer.vocab_size,
            shape=(self.max_observations, self.observation_window),
            dtype=numpy.int32
        )

        logger.info('Environment initialized')


    def reset(self, seed=None, options=None):
        super().reset(seed=seed)

        self._disconnect()
        self.observations.clear()
        self.last_message_sent = None
        self.login_complete_event.clear()
        self._connect()

        self.reader_thread_stop_event.clear()
        self.reader_thread = threading.Thread(target=self._handle_reader_thread, daemon=True, args=(self.reader_thread_stop_event,))
        self.reader_thread.start()

        # todo: fix timeout magic number
        # wait for login to complete before returning
        if not self.login_complete_event.wait(timeout=30.0):  # 30s
            raise TimeoutError('Login process timed out')

        logger.info('Environment has been reset')
        return self._get_state(), {}


    def step(self, action):
        """Returns the result of the action for the agent to consume."""
        def step_response(step_reward, terminated=False, truncated=False):
            return self._get_state(), step_reward, terminated, truncated, {}

        if not self.login_complete_event.is_set():
            logger.warning('Cannot step, login not complete')
            return step_response(-1.0)

        command = self.action_map.get(action, None)
        if command is None:
            logger.warning(f'Invalid action ID: {action}')
            return step_response(-1.0)

        try:
            msg = f'{command}\r\n'.encode(STREAM_ENCODING)
            self._send_message(msg)
        except Exception as e:
            logger.exception(f'Failed to send message to the server', exc_info=e)
            return step_response(-100.0, terminated=True)

        # todo: sleep magic number
        time.sleep(0.1) # 100ms
        
        data: bytes = self._get_queued_data()
        if not data:
            # todo: this might be too noisy
            logger.warning('No server response received within timeout')
            return step_response(0.0) # neutral reward

        observation = self._to_observation(data)
        self.observations.append(observation)
            
        reward = self._calculate_reward(data)
        
        logger.debug(f'Reward: {reward}')

        return step_response(reward)


    def render(self, mode='ansi'):
        """Renders the latest data during training for humans to consume. No impact on training."""
        if mode != 'ansi':
            raise NotImplementedError('Only ANSI mode is supported')

        data: bytes = self._drain_buffer(self.render_buffer)
        if not data: return

        border = '-' * 80
        print(border)
        print(data.decode(STREAM_ENCODING, errors='ignore'))
        print(border)


    def close(self):
        # tell the reader thread to stop
        self.reader_thread_stop_event.set()

        # wait for the thread to stop
        if self.reader_thread and self.reader_thread.is_alive():
            self.reader_thread.join(timeout=2.0)

        # cleanup the socket
        self._disconnect()


    def _connect(self):
        if self._is_connected(): return

        logger.info(f'Connecting to {self.host}:{self.port}')
        try:
            with self.socket_lock:
                self.socket = socket.socket(socket.AF_INET, socket.SOCK_STREAM)
                self.socket.connect((self.host, self.port))
                self.socket.settimeout(SOCKET_READ_TIMEOUT_SECONDS)

            logger.info('Connection established')

        except Exception as e:
            logger.exception(f'Connection failed', exc_info=e)
            raise


    def _is_connected(self):
        return self.socket is not None


    def _disconnect(self):
        if not self._is_connected(): return

        with self.socket_lock:
            self.socket.close()
            self.socket = None

        logger.info('Connection closed')


    def _handle_reader_thread(self, stop_event: threading.Event):
        is_logged_in = False
        login_timeout_counter = 0
        max_login_timeout = 300  # read_timeout_seconds / login_timeout_seconds (0.1 / 30 = 300)

        telnet_parser = telnet.TelnetParser(self.socket, self.socket_lock)
        ansi_parser = ansi.AnsiParser(self.socket, self.socket_lock)

        while not stop_event.is_set() and self._is_connected():
            try:
                with self.socket_lock:
                    data = self.socket.recv(SOCKET_BUFFER_SIZE)
                if not data:
                    logger.info('Connection closed by the server')
                    break

                data = ansi_parser.handle_ansi_verification(data)

                self.render_buffer.put_nowait(data)
                self.render()

                data = telnet_parser.parse(data)
                data = ansi_parser.tokenize(data)
                
                if not is_logged_in:
                    is_logged_in = self._login(data)
                    if is_logged_in:
                        self.login_complete_event.set()
                    else:
                        login_timeout_counter = 0   # reset the counter
                else:
                    data = self._remove_echo(data)
                    data = self._fix_prompt(data)
                    self.agent_buffer.put_nowait(data)

                logger.debug(f'Data received ({len(data)} bytes): {utils.to_byte_string(data)}')

            except socket.timeout:
                # nothing to read
                if not is_logged_in:
                    login_timeout_counter += 1
                    if login_timeout_counter >= max_login_timeout:
                        logger.error('Login timed out')
                        break
                continue

            except Exception as e:
                logger.exception(f'Error while reading from the socket', exc_info=e)
                break


    def _remove_echo(self, data: bytes) -> bytes:
        def remove(command: bytes, byte_stream: bytes) -> bytes:
            position = byte_stream.find(command)
            byte_stream = byte_stream.replace(command, b'', 1)
            logger.debug(f'Removed command echo ({len(command)} bytes @ offset {position}): {utils.to_byte_string(command)}')
            return byte_stream

        # no command sent
        if not self.last_message_sent:
            return data

        # Converts "command\r\n" to "*******\r\r\n"
        # Notice the quirk of an extra \r in the result.
        # This was added based on what I was seeing in responses from the server.
        last_message_sent_masked: bytes = b'*' * len(self.last_message_sent.strip()) + b'\r\r\n'

        # try command echo removal
        if self.last_message_sent in data:
            output = remove(self.last_message_sent, data)

        # try masked command echo removal
        elif last_message_sent_masked in data:
            output = remove(last_message_sent_masked, data)

        # no echo found
        else:
            output = data

        logger.debug(f'Remaining data is {len(output)} bytes')
        return output


    @staticmethod
    def _fix_prompt(data: bytes) -> bytes:
        """Adds a newline to the end of each prompt received to make it more clear that they're separate info."""
        def add_newline(match) -> bytes:
            full_match = match.group(0)
            return f'{full_match}\r\n'.encode(STREAM_ENCODING)

        return majormud.PROMPT_PATTERN.sub(add_newline, data)


    def _get_queued_data(self) -> bytes:
        data: bytes = self._drain_buffer(self.agent_buffer)

        return data


    def _send_message(self, message: bytes):
        if not self._is_connected(): raise ConnectionError('Cannot send message, connection closed')

        with self.socket_lock:
            self.socket.send(message)
        logger.debug(f'Data sent ({len(message)}): {utils.to_byte_string(message)}')
        logger.info(f'Command sent: {message}')
        self.last_message_sent = message


    def _login(self, data: bytes) -> bool:
<<<<<<< HEAD
        # if MAJORMUD_PROMPT_PATTERN.search(data):
=======
        # if majormud.PROMPT_PATTERN.search(data):
>>>>>>> cb5902b7
        if b'[HP=' in data:
            logger.info('Login complete')
            return True
        
        prompts = [
            (b'already have a User-ID', self.username),
            (b'Enter your password:', self.password),
            (b'(N)onstop, (Q)uit, or (C)ontinue?', 'q'),
            (b'Main System Menu', 'm'),
            (b'Enter the Realm', 'e')
        ]

        try:
            for prompt, command in prompts:
                if prompt in data.decode(STREAM_ENCODING, errors='ignore').encode(STREAM_ENCODING):
                    self._send_message(f'{command}\r\n'.encode(STREAM_ENCODING))
                    break
        except ConnectionError:
            # do nothing, we return False by default
            pass
        
        return False


    def _to_observation(self, data: bytes):
        token_ids = self.tokenizer.encode(data.decode(STREAM_ENCODING), add_special_tokens=True)
        padded_tokens = token_ids[:self.observation_window]
        padding_length = self.observation_window - len(padded_tokens)
        padded_tokens.extend([self.tokenizer.pad_token_id] * padding_length)
        return numpy.array(padded_tokens, dtype=numpy.int32)


    def _get_state(self):
        while len(self.observations) < self.max_observations:
            empty = numpy.full(
                shape=self.observation_window,
                fill_value=self.tokenizer.pad_token_id,
                dtype=numpy.int32
            )
            self.observations.appendleft(empty)
        return numpy.array(list(self.observations), dtype=numpy.int32)


    def _calculate_reward(self, data: bytes):
        reward = 0.0

        if not data: return reward

        # positive rewards
        reward += self._reward_for_experience(data)

        # negative rewards
        reward -= self._reward_for_taking_damage(data)
        reward -= self._reward_for_dropping(data)
        reward -= self._reward_for_dying(data)
        reward -= self._reward_for_invalid_command(data)

        return reward


    @staticmethod
    def _reward_for_experience(data: bytes, scalar=0.1):
        """Reward based on experience earned"""
        match = re.search(rb'You gain (\d+) experience.', data)
        return int(match.group(1)) * scalar if match else 0.0


    @staticmethod
    def _reward_for_taking_damage(data: bytes, scalar=0.05):
        """Reward based on damage taken"""
        match = re.search(rb'(.+) (.+) you for (\d+) damage!', data)
        return int(match.group(3)) * scalar if match else 0.0


    @staticmethod
    def _reward_for_dropping(data: bytes, scalar=50.0):
        # todo: this should only match on our character's name
        match = re.search(rb'(.+) drops to the ground!', data)
        return scalar if match else 0.0


    @staticmethod
    def _reward_for_dying(data: bytes, scalar=100.0):
        match = re.search(rb'You have been killed!', data)
        return scalar if match else 0.0


    @staticmethod
    def _reward_for_invalid_command(data: bytes, scalar=0.5):
        match = re.search(rb'Your command had no effect.', data)
        return scalar if match else 0.0


    @staticmethod
    def _drain_buffer(buffer: queue.Queue) -> bytes:
        output = b''
        while not buffer.empty():
            try:
                output += buffer.get_nowait()
            except queue.Empty:
                break
        return output<|MERGE_RESOLUTION|>--- conflicted
+++ resolved
@@ -290,11 +290,7 @@
 
 
     def _login(self, data: bytes) -> bool:
-<<<<<<< HEAD
-        # if MAJORMUD_PROMPT_PATTERN.search(data):
-=======
         # if majormud.PROMPT_PATTERN.search(data):
->>>>>>> cb5902b7
         if b'[HP=' in data:
             logger.info('Login complete')
             return True
